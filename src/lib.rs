--- conflicted
+++ resolved
@@ -35,11 +35,9 @@
 
 use pyo3::{prelude::*, wrap_pymodule};
 use std::collections::HashMap;
-use std::path::Path;
 
 use log::{debug, error, warn};
 
-<<<<<<< HEAD
 use crate::integrations::git::Git;
 
 #[pyclass]
@@ -153,7 +151,8 @@
     let dest = Git::clone(remote, destination.map(Path::new))
         .map_err(|e| PyErr::new::<pyo3::exceptions::PyRuntimeError, _>(e.to_string()))?;
     Ok(dest.display().to_string())
-=======
+}
+
 #[pyfunction]
 fn ensure_uv_installed() -> PyResult<()> {
     UvIntegration::ensure_installed()
@@ -208,7 +207,6 @@
     UvVirtualEnv::install_python(version)
         .map(|path| path.display().to_string())
         .map_err(|e| PyErr::new::<pyo3::exceptions::PyRuntimeError, _>(e.to_string()))
->>>>>>> 74f8d992
 }
 
 /// The main function is just an entry point to be called from the core angreal library.
@@ -394,6 +392,7 @@
     task::register(_py, m)?;
     utils::register(_py, m)?;
 
+    // UV integration functions
     m.add_function(wrap_pyfunction!(ensure_uv_installed, m)?)?;
     m.add_function(wrap_pyfunction!(uv_version, m)?)?;
     m.add_function(wrap_pyfunction!(create_virtualenv, m)?)?;
