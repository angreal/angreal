--- conflicted
+++ resolved
@@ -39,7 +39,7 @@
 
 use log::{debug, error, warn};
 
-<<<<<<< HEAD
+
 #[pyfunction]
 fn ensure_uv_installed() -> PyResult<()> {
     UvIntegration::ensure_installed()
@@ -94,7 +94,7 @@
     UvVirtualEnv::install_python(version)
         .map(|path| path.display().to_string())
         .map_err(|e| PyErr::new::<pyo3::exceptions::PyRuntimeError, _>(e.to_string()))
-=======
+
 use crate::integrations::git::Git;
 
 #[pyclass]
@@ -208,7 +208,6 @@
     let dest = Git::clone(remote, destination.map(Path::new))
         .map_err(|e| PyErr::new::<pyo3::exceptions::PyRuntimeError, _>(e.to_string()))?;
     Ok(dest.display().to_string())
->>>>>>> a443b0fa
 }
 
 /// The main function is just an entry point to be called from the core angreal library.
