--- conflicted
+++ resolved
@@ -255,42 +255,13 @@
       - uses: actions/setup-python@v4
         with:
           python-version: '3.12'
-<<<<<<< HEAD
       - name: Download artifacts
         uses: actions/download-artifact@v4
         with:
           path: dist
           pattern: wheels-*
           merge-multiple: true
-=======
-      - name: Download and combine artifacts
-        run: |
-          mkdir -p dist
-
-          # Define all artifact names
-          ARTIFACTS=(
-            wheels-macos-x86_64
-            wheels-macos-universal
-            wheels-windows-x64
-            wheels-linux-x86_64
-            wheels-linux-i686
-            wheels-linux-cross-aarch64
-            wheels-linux-cross-armv7
-            wheels-linux-cross-s390x
-            wheels-linux-cross-ppc64le
-            wheels-musllinux-x86_64-unknown-linux-musl
-            wheels-musllinux-i686-unknown-linux-musl
-            wheels-musllinux-cross-aarch64
-            wheels-musllinux-cross-armv7
-          )
-
-          # Download and combine each artifact
-          for artifact in "${ARTIFACTS[@]}"; do
-            if [ -d "$artifact" ]; then
-              cp -r "$artifact"/* dist/
-            fi
-          done
->>>>>>> 3900f1b2
+
       - name: Publish to PyPI
         env:
           TWINE_USERNAME: __token__
@@ -298,9 +269,8 @@
         run: |
           pip install --upgrade twine
           twine upload --skip-existing dist/*
-<<<<<<< HEAD
           twine upload --skip-existing *
-=======
+
 
   test-pypi:
     name: Upload to Test PyPI
@@ -335,7 +305,6 @@
         run: |
           pip install --upgrade twine
           twine upload --skip-existing --repository testpypi dist/*
->>>>>>> 3900f1b2
 
   release-cargo:
     name: Release to Cargo
