--- conflicted
+++ resolved
@@ -4,11 +4,7 @@
 on:  # yamllint disable-line rule:truthy
   release:
     types: [published]
-<<<<<<< HEAD
-  push:
-=======
   pull_request:
->>>>>>> 50ea1574
     branches:
       - "build**"
 
