import angreal
import os
import subprocess
<<<<<<< HEAD
import sys
=======
import tempfile
from pathlib import Path
>>>>>>> 133acc59

venv_path = os.path.join(angreal.get_root(),'..','.venv')

cwd = os.path.join(angreal.get_root(),'..')

test = angreal.command_group(name="test", about="commands for testing the"
                             " application and library")

unit = angreal.command_group(name="unit", about="commands for running unit tests")
integration = angreal.command_group(name="integration",
                                    about="commands for running integration tests")

completion = angreal.command_group(name="completion",
                                  about="commands for testing shell completion")

@test()
@angreal.command(name="all", about="run all tests")
def rust_tests():
    """
    Run the Rust tests
    """
    python_tests()
    integration_rust_tests()
    unit_rust_tests()


@test()
@unit()
@angreal.command(name="python", about="run pytest unit tests")
def python_tests():
    """
    Run the Python unit tests
    """
    result = subprocess.run(
        [sys.executable, "-m", "pip", "install", "."], cwd=cwd
    )
    if result.returncode != 0:
        exit(result.returncode)

    subprocess.run([sys.executable, "-m", "pytest", "-svv"], cwd=cwd)

@test()
@integration()
@angreal.command(name="rust", about="run cargo integration tests")
def integration_rust_tests():
    """
    Run the Rust integration tests
    """
    subprocess.run(
        [
            "cargo test --test integration -v -- --nocapture --test-threads=1",
        ], cwd=cwd, shell=True
    )

@test()
@unit()
@angreal.command(name="rust", about="run cargo unit tests")
def unit_rust_tests():
    """
    Run the Rust unit tests
    """
    subprocess.run(
        [
            "cargo test --lib -v -- --nocapture --test-threads=1",
        ], cwd=cwd, shell=True
    )


@test()
@completion()
@angreal.command(name="bash", about="test bash completion script generation")
def test_bash_completion():
    """
    Test bash completion script generation
    """
    print("Testing bash completion script generation...")

    # Test bash completion script generation
    env = os.environ.copy()
    env["ANGREAL_NO_AUTO_COMPLETION"] = "1"

    # Use the angreal command directly
    result = subprocess.run(
        ["angreal", "_completion", "bash"],
        cwd=cwd,
        capture_output=True,
        text=True,
        env=env
    )

    if result.returncode != 0:
        print(f"Completion script generation failed: {result.stderr}")
        return

    # Verify script content
    script = result.stdout
    if "_angreal_completion" not in script:
        print(f"❌ Bash completion function not found in script: {script[:200]}...")
        return
    if "complete -F _angreal_completion angreal" not in script:
        print(f"❌ Completion registration not found in script: {script[:200]}...")
        return

    print("✅ Bash completion script generation: PASSED")


@test()
@completion()
@angreal.command(name="zsh", about="test zsh completion script generation")
def test_zsh_completion():
    """
    Test zsh completion script generation
    """
    print("Testing zsh completion script generation...")

    # Test zsh completion script generation
    env = os.environ.copy()
    env["ANGREAL_NO_AUTO_COMPLETION"] = "1"

    # Use the angreal command directly
    result = subprocess.run(
        ["angreal", "_completion", "zsh"],
        cwd=cwd,
        capture_output=True,
        text=True,
        env=env
    )

    if result.returncode != 0:
        print(f"Completion script generation failed: {result.stderr}")
        return

    # Verify script content
    script = result.stdout
    if "#compdef angreal" not in script:
        print(f"❌ Zsh compdef not found in script: {script[:200]}...")
        return
    if "_angreal" not in script:
        print(f"❌ Zsh completion function not found in script: {script[:200]}...")
        return

    print("✅ Zsh completion script generation: PASSED")


@test()
@completion()
@angreal.command(name="completions", about="test completion generation for commands")
def test_completion_generation():
    """
    Test completion generation for various command contexts
    """
    print("Testing completion generation...")

    # Test completion for 'init' command (should suggest templates)
    env = os.environ.copy()
    env["ANGREAL_NO_AUTO_COMPLETION"] = "1"

    result = subprocess.run(
        ["angreal", "_complete", "init"],
        cwd=cwd,
        capture_output=True,
        text=True,
        env=env
    )

    if result.returncode == 0:
        completions = result.stdout.strip().split('\n')
        print(f"Init completions: {completions}")
        # Note: We can't guarantee template suggestions due to network dependency
        print("✅ Init completion generation: PASSED")
    else:
        print(f"Init completion failed: {result.stderr}")

    # Test completion for project tasks (when in angreal project)
    result = subprocess.run(
        ["angreal", "_complete"],
        cwd=cwd,
        capture_output=True,
        text=True,
        env=env
    )

    if result.returncode == 0:
        completions = result.stdout.strip().split('\n')
        print(f"Project task completions: {completions}")

        # Should include our test commands
        if not any("test" in comp for comp in completions):
            print(f"❌ Test command not found in completions: {completions}")
            return
        print("✅ Project task completion generation: PASSED")
    else:
        print(f"Project completion failed: {result.stderr}")


@test()
@completion()
@angreal.command(
    name="template-discovery",
    about="test template discovery for completion"
)
def test_template_discovery():
    """
    Test template discovery functionality
    """
    print("Testing template discovery...")

    # Create a temporary .angrealrc directory with mock templates
    with tempfile.TemporaryDirectory() as temp_dir:
        angreal_cache = Path(temp_dir) / ".angrealrc"
        angreal_cache.mkdir()

        # Create mock template directories
        (angreal_cache / "python-cli").mkdir()
        (angreal_cache / "django-api").mkdir()
        (angreal_cache / "rust-project").mkdir()

        # Set HOME to our temp directory for this test
        original_home = os.environ.get("HOME")
        os.environ["HOME"] = temp_dir

        try:
            # Test init completion which should find local templates
            env = os.environ.copy()
            env["ANGREAL_NO_AUTO_COMPLETION"] = "1"

            result = subprocess.run(
                ["angreal", "_complete", "init"],
                cwd=cwd,
                capture_output=True,
                text=True,
                env=env
            )

            if result.returncode == 0:
                completions = result.stdout.strip().split('\n')
                print(f"Template completions: {completions}")

                # Should include our mock templates
                has_local_templates = any(
                    template in completions
                    for template in ["python-cli", "django-api", "rust-project"]
                )

                if has_local_templates:
                    print("✅ Local template discovery: PASSED")
                else:
                    print(
                        "⚠️  Local template discovery: No local templates found "
                        "(may include GitHub templates)"
                    )

            else:
                print(f"Template discovery failed: {result.stderr}")

        finally:
            # Restore original HOME
            if original_home:
                os.environ["HOME"] = original_home
            else:
                os.environ.pop("HOME", None)


@test()
@completion()
@angreal.command(name="all", about="run all completion tests")
def test_completion_all():
    """
    Run all completion tests
    """
    print("Running all completion tests...")

    test_bash_completion()
    test_zsh_completion()
    test_completion_generation()
    test_template_discovery()

    print("🎉 All completion tests passed!")<|MERGE_RESOLUTION|>--- conflicted
+++ resolved
@@ -1,12 +1,9 @@
 import angreal
 import os
 import subprocess
-<<<<<<< HEAD
 import sys
-=======
 import tempfile
 from pathlib import Path
->>>>>>> 133acc59
 
 venv_path = os.path.join(angreal.get_root(),'..','.venv')
 
